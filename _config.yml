#
###################################
# Site wide configuration
####################################
#
title: Leonids
email: zourenyuan@gmail.com
description: A simple and awesome blog theme powered by jekyll.
url: http://renyuanz.github.io/leonids # the base hostname & protocol for your site


#
###################################
# Jekyll configuration
####################################
#
<<<<<<< HEAD
markdown:           kramdown
highlighter:        rouge
excerpt_separator:  <!--more-->
timezone:           Europe/Paris
=======
timezone:          Europe/Paris
markdown:          kramdown
highlighter:       rouge
excerpt_separator: <!--more-->
permalink:         /articles/:year-:month/:title
>>>>>>> 45540f1e

kramdown:
  auto_ids: true
  footnote_nr: 1
  entity_output: as_char
  toc_levels: 1..6
  enable_coderay: false

#
###################################
# Site Owner configuration
####################################
#
owner:
  name: Leonids
  avatar: leonids-logo.png
  job: "PHP & Ruby Developer"
  bio: "A backend developer who loves design awesome things. Working for RendezvousCheznous atm in Marseille, France."
  email: zourenyuan@gmail.com
  disqus-shortname: renyuanzblog
  twitter: renyuan814 #username
  facebook: #username
  google:
    plus: #username
    analytics: UA-62251910-2
    verify:
    ad-client:
    ad-slot:
  bing-verify:
  github: renyuanz #username
  stackoverflow: #123456/username   from a "http://stackoverflow.com/users/123456/username" link
  linkedin: renyuan-zou-69b7038a #username
  xing: #username
  instagram: #username
  lastfm: #username
  tumblr: #username
  pinterest: #username
  foursquare: #username
  steam: #username
  dribbble: #username
  youtube: #username
  soundcloud: #username
  weibo: #username
  flickr: #username
  codepen: #username<|MERGE_RESOLUTION|>--- conflicted
+++ resolved
@@ -14,18 +14,11 @@
 # Jekyll configuration
 ####################################
 #
-<<<<<<< HEAD
-markdown:           kramdown
-highlighter:        rouge
-excerpt_separator:  <!--more-->
-timezone:           Europe/Paris
-=======
 timezone:          Europe/Paris
 markdown:          kramdown
 highlighter:       rouge
 excerpt_separator: <!--more-->
 permalink:         /articles/:year-:month/:title
->>>>>>> 45540f1e
 
 kramdown:
   auto_ids: true
